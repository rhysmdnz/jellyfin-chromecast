import type {
    BaseItemDtoQueryResult,
    PlaybackProgressInfo,
    MediaSourceInfo,
    BaseItemDto,
    BaseItemPerson,
    UserDto
} from '@jellyfin/sdk/lib/generated-client';

import { JellyfinApi } from './components/jellyfinApi';
<<<<<<< HEAD
import { BusMessage, ItemIndex, ItemQuery } from './types/global';
import { PlaybackState } from './components/playbackManager';
=======
import { DocumentManager } from './components/documentManager';
import { PlaybackManager, PlaybackState } from './components/playbackManager';
import { BaseItemDtoQueryResult } from './api/generated/models/base-item-dto-query-result';
import { PlaybackProgressInfo } from './api/generated/models/playback-progress-info';
import { MediaSourceInfo } from './api/generated/models/media-source-info';
import { BaseItemDto } from './api/generated/models/base-item-dto';
import { BaseItemPerson } from './api/generated/models/base-item-person';
import { UserDto } from './api/generated/models/user-dto';
import { BusMessage, ItemQuery } from './types/global';
>>>>>>> 625171d1

export const TicksPerSecond = 10000000
/**
 * Get current playback position in ticks, adjusted for server seeking
 * @param state - playback state.
 * @returns position in ticks
 */
export function getCurrentPositionTicks(state: PlaybackState): number {
    let positionTicks = window.playerManager.getCurrentTimeSec() * TicksPerSecond;
    const mediaInformation = window.playerManager.getMediaInformation();

    if (mediaInformation && !mediaInformation.customData.canClientSeek) {
        positionTicks += state.startPositionTicks || 0;
    }

    return positionTicks;
}

/**
 * Get parameters used for playback reporting
 * @param state - playback state.
 * @returns progress information for use with the reporting APIs
 */
export function getReportingParams(state: PlaybackState): PlaybackProgressInfo {
    /* Math.round() calls:
     * on 10.7, any floating point will give an API error,
     * so it's actually really important to make sure that
     * those fields are always rounded.
     */
    return {
        AudioStreamIndex: state.audioStreamIndex,
        CanSeek: state.canSeek,
        IsMuted: window.volume.muted,
        IsPaused:
            window.playerManager.getPlayerState() ===
            cast.framework.messages.PlayerState.PAUSED,
        ItemId: state.itemId,
        LiveStreamId: state.liveStreamId,
        MediaSourceId: state.mediaSourceId,
        PlayMethod: state.playMethod,
        PlaySessionId: state.playSessionId,
        PositionTicks: Math.round(getCurrentPositionTicks(state)),
        RepeatMode: window.repeatMode,
        SubtitleStreamIndex: state.subtitleStreamIndex,
        VolumeLevel: Math.round(window.volume.level * 100)
    };
}

/**
<<<<<<< HEAD
 * Get information about the next item to play from window.playlist
 * @returns ItemIndex including item and index, or null to end playback
 */
export function getNextPlaybackItemInfo(): ItemIndex | null {
    const playlist = window.playlist;

    if (!playlist) {
        return null;
    }

    let newIndex: number;

    if (window.currentPlaylistIndex == -1) {
        newIndex = 0;
    } else {
        switch (window.repeatMode) {
            case 'RepeatOne':
                newIndex = window.currentPlaylistIndex;
                break;
            case 'RepeatAll':
                newIndex = window.currentPlaylistIndex + 1;

                if (newIndex >= window.playlist.length) {
                    newIndex = 0;
                }

                break;
            default:
                newIndex = window.currentPlaylistIndex + 1;
                break;
        }
    }

    if (newIndex < playlist.length) {
        const item = playlist[newIndex];

        return {
            index: newIndex,
            item: item
        };
    }

    return null;
}

/**
=======
>>>>>>> 625171d1
 * This is used in playback reporting to find out information
 * about the item that is currently playing. This is sent over the cast protocol over to
 * the connected client (or clients?).
 * @param playbackState - playback state.
 * @param reportingData - object full of random information
 * @returns lots of data for the connected client
 */
export function getSenderReportingData(
    playbackState: PlaybackState,
    reportingData: PlaybackProgressInfo
): any {
    const state: any = {
        ItemId: reportingData.ItemId,
        PlayState: reportingData,
        QueueableMediaTypes: ['Audio', 'Video']
    };

    state.NowPlayingItem = {
        Id: reportingData.ItemId,
        RunTimeTicks: playbackState.runtimeTicks
    };

    const item = playbackState.item;

    if (item) {
        const nowPlayingItem = state.NowPlayingItem;

        nowPlayingItem.ServerId = item.ServerId;
        nowPlayingItem.Chapters = item.Chapters || [];

        // TODO: Fill these
        const mediaSource = item.MediaSources?.filter((m: any) => {
            return m.Id == reportingData.MediaSourceId;
        })[0];

        nowPlayingItem.MediaStreams = mediaSource
            ? mediaSource.MediaStreams
            : [];

        nowPlayingItem.MediaType = item.MediaType;
        nowPlayingItem.Type = item.Type;
        nowPlayingItem.Name = item.Name;

        nowPlayingItem.IndexNumber = item.IndexNumber;
        nowPlayingItem.IndexNumberEnd = item.IndexNumberEnd;
        nowPlayingItem.ParentIndexNumber = item.ParentIndexNumber;
        nowPlayingItem.ProductionYear = item.ProductionYear;
        nowPlayingItem.PremiereDate = item.PremiereDate;
        nowPlayingItem.SeriesName = item.SeriesName;
        nowPlayingItem.Album = item.Album;
        nowPlayingItem.Artists = item.Artists;

        const imageTags = item.ImageTags || {};

        if (item.SeriesPrimaryImageTag) {
            nowPlayingItem.PrimaryImageItemId = item.SeriesId;
            nowPlayingItem.PrimaryImageTag = item.SeriesPrimaryImageTag;
        } else if (imageTags.Primary) {
            nowPlayingItem.PrimaryImageItemId = item.Id;
            nowPlayingItem.PrimaryImageTag = imageTags.Primary;
        } else if (item.AlbumPrimaryImageTag) {
            nowPlayingItem.PrimaryImageItemId = item.AlbumId;
            nowPlayingItem.PrimaryImageTag = item.AlbumPrimaryImageTag;
        }

        if (item.BackdropImageTags && item.BackdropImageTags.length) {
            nowPlayingItem.BackdropItemId = item.Id;
            nowPlayingItem.BackdropImageTag = item.BackdropImageTags[0];
        } else if (
            item.ParentBackdropImageTags &&
            item.ParentBackdropImageTags.length
        ) {
            nowPlayingItem.BackdropItemId = item.ParentBackdropItemId;
            nowPlayingItem.BackdropImageTag = item.ParentBackdropImageTags[0];
        }

        if (imageTags.Thumb) {
            nowPlayingItem.ThumbItemId = item.Id;
            nowPlayingItem.ThumbImageTag = imageTags.Thumb;
        }

        if (imageTags.Logo) {
            nowPlayingItem.LogoItemId = item.Id;
            nowPlayingItem.LogoImageTag = imageTags.Logo;
        } else if (item.ParentLogoImageTag) {
            nowPlayingItem.LogoItemId = item.ParentLogoItemId;
            nowPlayingItem.LogoImageTag = item.ParentLogoImageTag;
        }

        if (playbackState.playNextItemBool) {
            const nextItemInfo = PlaybackManager.getNextPlaybackItemInfo();

            if (nextItemInfo) {
                state.NextMediaType = nextItemInfo.item.MediaType;
            }
        }
    }

    return state;
}

/**
 * Create CAF-native metadata for a given item
 * @param item - item to look up
 * @returns one of the metadata classes in cast.framework.messages.*Metadata
 */
export function getMetadata(item: BaseItemDto): any {
    let metadata: any;
    let posterUrl = '';

    if (item.SeriesPrimaryImageTag) {
        posterUrl = JellyfinApi.createUrl(
            `Items/${item.SeriesId}/Images/Primary?tag=${item.SeriesPrimaryImageTag}`
        );
    } else if (item.AlbumPrimaryImageTag) {
        posterUrl = JellyfinApi.createUrl(
            `Items/${item.AlbumId}/Images/Primary?tag=${item.AlbumPrimaryImageTag}`
        );
    } else if (item.ImageTags?.Primary) {
        posterUrl = JellyfinApi.createUrl(
            `Items/${item.Id}/Images/Primary?tag=${item.ImageTags.Primary}`
        );
    }

    if (item.Type == 'Episode') {
        metadata = new cast.framework.messages.TvShowMediaMetadata();
        metadata.seriesTitle = item.SeriesName;

        if (item.PremiereDate) {
            metadata.originalAirdate = parseISO8601Date(
                item.PremiereDate
            ).toISOString();
        }

        if (item.IndexNumber != null) {
            metadata.episode = item.IndexNumber;
        }

        if (item.ParentIndexNumber != null) {
            metadata.season = item.ParentIndexNumber;
        }
    } else if (item.Type == 'Photo') {
        metadata = new cast.framework.messages.PhotoMediaMetadata();

        if (item.PremiereDate) {
            metadata.creationDateTime = parseISO8601Date(
                item.PremiereDate
            ).toISOString();
        }
        // TODO more metadata?
    } else if (item.Type == 'Audio') {
        metadata = new cast.framework.messages.MusicTrackMediaMetadata();
        metadata.songName = item.Name;
        metadata.artist =
            item.Artists && item.Artists.length ? item.Artists.join(', ') : '';
        metadata.albumArtist = item.AlbumArtist;
        metadata.albumName = item.Album;

        if (item.PremiereDate) {
            metadata.releaseDate = parseISO8601Date(
                item.PremiereDate
            ).toISOString();
        }

        if (item.IndexNumber != null) {
            metadata.trackNumber = item.IndexNumber;
        }

        if (item.ParentIndexNumber != null) {
            metadata.discNumber = item.ParentIndexNumber;
        }

        // previously: p.PersonType == 'Type'.. wtf?
        const composer = (item.People || []).filter(
            (p: BaseItemPerson) => p.Type == 'Composer'
        )[0];

        if (composer) {
            metadata.composer = composer.Name;
        }
    } else if (item.Type == 'Movie') {
        metadata = new cast.framework.messages.MovieMediaMetadata();

        if (item.PremiereDate) {
            metadata.releaseDate = parseISO8601Date(
                item.PremiereDate
            ).toISOString();
        }
    } else {
        metadata = new cast.framework.messages.GenericMediaMetadata();

        if (item.PremiereDate) {
            metadata.releaseDate = parseISO8601Date(
                item.PremiereDate
            ).toISOString();
        }

        if (item.Studios && item.Studios.length) {
            metadata.studio = item.Studios[0];
        }
    }

    metadata.title = item.Name ?? '????';
    metadata.images = [new cast.framework.messages.Image(posterUrl)];

    return metadata;
}

/**
 * Check if a media source is an HLS stream
 *
 * @param mediaSource
 * @returns
 */
export function isHlsStream(mediaSource: MediaSourceInfo) {
    return mediaSource.TranscodingSubProtocol == 'hls'
}

/**
 * Create the necessary information about an item
 * needed for playback
 * @param item - Item to play
 * @param mediaSource - MediaSourceInfo for the item
 * @param startPosition - Where to seek to (possibly server seeking)
 * @returns object with enough information to start playback
 */
export function createStreamInfo(
    item: BaseItemDto,
    mediaSource: MediaSourceInfo,
    startPosition: number | null
): any {
    let mediaUrl;
    let contentType;

    // server seeking
    const startPositionInSeekParam = startPosition
        ? ticksToSeconds(startPosition)
        : 0;
    const seekParam = startPositionInSeekParam
        ? `#t=${startPositionInSeekParam}`
        : '';


    let isStatic = false;
    let streamContainer = mediaSource.Container;

    let playerStartPositionTicks = 0;

    const type = item.MediaType?.toLowerCase();

    if (type == 'video') {
        contentType = `video/${mediaSource.Container}`;

        if (mediaSource.SupportsDirectPlay) {
            mediaUrl = mediaSource.Path;
            isStatic = true;
        } else if (mediaSource.SupportsDirectStream) {
            mediaUrl = JellyfinApi.createUrl(
                `videos/${item.Id}/stream.${mediaSource.Container}?mediaSourceId=${mediaSource.Id}&api_key=${JellyfinApi.accessToken}&static=true${seekParam}`
            );
            isStatic = true;
            playerStartPositionTicks = startPosition || 0;
        } else {
            // TODO deal with !TranscodingUrl
            mediaUrl = JellyfinApi.createUrl(
                <string>mediaSource.TranscodingUrl
            );

            if (isHlsStream(mediaSource)) {
                mediaUrl += seekParam;
                playerStartPositionTicks = startPosition || 0;
                contentType = 'application/x-mpegURL';
                streamContainer = 'm3u8';
            } else {
                contentType = `video/${mediaSource.TranscodingContainer}`;
                streamContainer = mediaSource.TranscodingContainer;

                if (
                    mediaUrl.toLowerCase().indexOf('copytimestamps=true') != -1
                ) {
                    startPosition = 0;
                }
            }
        }
    } else {
        contentType = `audio/${mediaSource.Container}`;

        if (mediaSource.SupportsDirectPlay) {
            mediaUrl = mediaSource.Path;
            isStatic = true;
            playerStartPositionTicks = startPosition || 0;
        } else {
            const isDirectStream = mediaSource.SupportsDirectStream;

            if (isDirectStream) {
                const outputContainer = (
                    mediaSource.Container || ''
                ).toLowerCase();

                mediaUrl = JellyfinApi.createUrl(
                    `Audio/${item.Id}/stream.${outputContainer}?mediaSourceId=${mediaSource.Id}&api_key=${JellyfinApi.accessToken}&static=true${seekParam}`
                );
                isStatic = true;
            } else {
                streamContainer = mediaSource.TranscodingContainer;
                contentType = `audio/${mediaSource.TranscodingContainer}`;

                // TODO deal with !TranscodingUrl
                mediaUrl = JellyfinApi.createUrl(
                    <string>mediaSource.TranscodingUrl
                );
            }
        }
    }

    // TODO: Remove the second half of the expression by supporting changing the mediaElement src dynamically.
    // It is a pain and will require unbinding all event handlers during the operation
    const canSeek = (mediaSource.RunTimeTicks || 0) > 0;

    const info: any = {
        audioStreamIndex: mediaSource.DefaultAudioStreamIndex,
        canClientSeek: isStatic || (canSeek && streamContainer == 'm3u8'),
        canSeek: canSeek,
        contentType: contentType,
        isStatic: isStatic,
        mediaSource: mediaSource,
        playerStartPositionTicks: playerStartPositionTicks,
        startPositionTicks: startPosition,
        streamContainer: streamContainer,
        subtitleStreamIndex: mediaSource.DefaultSubtitleStreamIndex,
        url: mediaUrl
    };

    const subtitleStreams =
        mediaSource.MediaStreams?.filter((stream: any) => {
        return stream.Type === 'Subtitle';
    }) ?? [];
    const subtitleTracks: Array<framework.messages.Track> = [];

    subtitleStreams.forEach((subtitleStream: any) => {
        if (subtitleStream.DeliveryUrl === undefined) {
            /* The CAF v3 player only supports vtt currently,
             * SRT subs can be "transcoded" to vtt by jellyfin.
             * The server will do that in accordance with the device profiles and
             * give us a DeliveryUrl if that is the case.
             * Support for more could be added with a custom implementation
             */
            return;
        }

        const textStreamUrl = subtitleStream.IsExternalUrl
            ? subtitleStream.DeliveryUrl
            : JellyfinApi.createUrl(subtitleStream.DeliveryUrl);

        const track = new cast.framework.messages.Track(
            info.subtitleStreamIndex,
            cast.framework.messages.TrackType.TEXT
        );

        track.trackId = subtitleStream.Index;
        track.trackContentId = textStreamUrl;
        track.language = subtitleStream.Language;
        track.name = subtitleStream.DisplayTitle;
        // TODO this should not be hardcoded but we only support VTT currently
        track.trackContentType = 'text/vtt';
        track.subtype = cast.framework.messages.TextTrackType.SUBTITLES;
        subtitleTracks.push(track);
        console.log(`Subtitle url: ${info.subtitleStreamUrl}`);
    });

    info.tracks = subtitleTracks;

    return info;
}

/**
 * Get stream by its index while making a type assertion
 * @param streams - array streams to consider
 * @param type - type of stream
 * @param index - index of stream
 * @returns first first matching stream
 */
export function getStreamByIndex(
    streams: Array<any>,
    type: string,
    index: number
): any {
    return streams.filter((s) => {
        return s.Type == type && s.Index == index;
    })[0];
}

// defined for use in the 3 next functions
const requiredItemFields = 'MediaSources,Chapters';

/**
 * Get a random selection of items given one item,
 * this item can be a music artist item, or a music genre item,
 * or something else. If something else it searches for child items
 * of the provided one.
 *
 * It's used only in maincomponents.shuffle.
 *
 * TODO: JellyfinApi.userId should be fine for this.
 * @param userId - User ID to look up items with
 * @param item - Parent item of shuffle search
 * @returns items for the queue
 */
export function getShuffleItems(
    userId: string,
    item: BaseItemDto
): Promise<BaseItemDtoQueryResult> {
    const query: ItemQuery = {
        Fields: requiredItemFields,
        Filters: 'IsNotFolder',
        Limit: 50,
        Recursive: true,
        SortBy: 'Random',
        UserId: userId
    };

    if (item.Type == 'MusicArtist') {
        query.MediaTypes = 'Audio';
        query.ArtistIds = item.Id;
    } else if (item.Type == 'MusicGenre') {
        query.MediaTypes = 'Audio';
        query.Genres = item.Name ?? undefined;
    } else {
        query.ParentId = item.Id;
    }

    return getItemsForPlayback(userId, query);
}

/**
 * Get an "Instant Mix" given an item, which can be a
 * music artist, genre, album, playlist
 *
 * TODO: JellyfinApi.userId should be fine for this.
 * @param userId - User ID to look up items with
 * @param item - Parent item of the search
 * @returns items for the queue
 */
export async function getInstantMixItems(
    userId: string,
    item: BaseItemDto
): Promise<BaseItemDtoQueryResult> {
    const query: any = {
        Fields: requiredItemFields,
        Limit: 50,
        UserId: userId
    };

    let url: string | null = null;

    if (item.Type == 'MusicArtist') {
        url = 'Artists/InstantMix';
        query.Id = item.Id;
    } else if (item.Type == 'MusicGenre') {
        url = 'MusicGenres/InstantMix';
        query.Id = item.Id;
    } else if (item.Type == 'MusicAlbum') {
        url = `Albums/${item.Id}/InstantMix`;
    } else if (item.Type == 'Audio') {
        url = `Songs/${item.Id}/InstantMix`;
    } else if (item.Type == 'Playlist') {
        url = `Playlists/${item.Id}/InstantMix`;
    }

    if (url) {
        return JellyfinApi.authAjax(url, {
            dataType: 'json',
            query: query,
            type: 'GET'
        });
    } else {
        throw new Error(`InstantMix: Unknown item type: ${item.Type}`);
    }
}

/**
 * Get items to be played back
 * @param userId - user for the search
 * @param query - specification on what to search for
 * @returns items to be played back
 */
export async function getItemsForPlayback(
    userId: string,
    query: ItemQuery
): Promise<BaseItemDtoQueryResult> {
    query.UserId = userId;
    query.Limit = query.Limit || 100;
    query.Fields = requiredItemFields;
    query.ExcludeLocationTypes = 'Virtual';

    if (query.Ids && query.Ids.split(',').length == 1) {
        const item = await JellyfinApi.authAjaxUser(
            `Items/${query.Ids.split(',')[0]}`,
            {
                dataType: 'json',
                type: 'GET'
            }
        );

        return {
            Items: [item],
            TotalRecordCount: 1
        };
    } else {
        return JellyfinApi.authAjaxUser('Items', {
            dataType: 'json',
            query: query,
            type: 'GET'
        });
    }
}

/**
 * Get episodes for a show given by seriesId
 * @param userId - userid to use
 * @param seriesId - series to look up
 * @param query - query parameters to build on
 * @returns episode items
 */
export function getEpisodesForPlayback(
    userId: string,
    seriesId: string,
    query: ItemQuery = {}
): Promise<BaseItemDtoQueryResult> {
    query.UserId = userId;
    query.Fields = requiredItemFields;
    query.ExcludeLocationTypes = 'Virtual';

    return JellyfinApi.authAjax(`Shows/${seriesId}/Episodes`, {
        dataType: 'json',
        query: query,
        type: 'GET'
    });
}

/**
 * Get intros for a given item. This item should be a video
 * type for this to make sense
 * @param firstItem - item to get intros for
 * @returns intro items
 */
export function getIntros(
    firstItem: BaseItemDto
): Promise<BaseItemDtoQueryResult> {
    return JellyfinApi.authAjaxUser(`Items/${firstItem.Id}/Intros`, {
        dataType: 'json',
        type: 'GET'
    });
}

/**
 * Get user object for the current user
 * @returns user object
 */
export function getUser(): Promise<UserDto> {
    return JellyfinApi.authAjaxUser('', {
        dataType: 'json',
        type: 'GET'
    });
}

/**
 * Process a list of items for playback
 * by resolving things like folders to playable items.
 * @param userId - userId to use
 * @param items - items to resolve
 * @param smart - If enabled it will try to find the next episode given the current one,
 * if the connected user has enabled that in their settings
 * @returns Promise for search result containing items to play
 */
export async function translateRequestedItems(
    userId: string,
    items: Array<BaseItemDto>,
    smart = false
): Promise<BaseItemDtoQueryResult> {
    const firstItem = items[0];

    if (firstItem.Type == 'Playlist') {
        return await getItemsForPlayback(userId, {
            ParentId: firstItem.Id
        });
    } else if (firstItem.Type == 'MusicArtist') {
        return await getItemsForPlayback(userId, {
            ArtistIds: firstItem.Id,
            Filters: 'IsNotFolder',
            MediaTypes: 'Audio',
            Recursive: true,
            SortBy: 'SortName'
        });
    } else if (firstItem.Type == 'MusicGenre') {
        return await getItemsForPlayback(userId, {
            Filters: 'IsNotFolder',
            Genres: firstItem.Name ?? undefined,
            MediaTypes: 'Audio',
            Recursive: true,
            SortBy: 'SortName'
        });
    } else if (firstItem.IsFolder) {
        return await getItemsForPlayback(userId, {
            Filters: 'IsNotFolder',
            MediaTypes: 'Audio,Video',
            ParentId: firstItem.Id,
            Recursive: true,
            SortBy: 'SortName'
        });
    } else if (smart && firstItem.Type == 'Episode' && items.length == 1) {
        const user = await getUser();

        if (!user.Configuration?.EnableNextEpisodeAutoPlay) {
            return {
                Items: items
            };
        }

        const result = await getItemsForPlayback(userId, {
            Ids: firstItem.Id
        });

        if (!result.Items || result.Items.length < 1) {
            return result;
        }

        const episode = result.Items[0];

        if (!episode.SeriesId) {
            return result;
        }

        const episodesResult = await getEpisodesForPlayback(
            userId,
            episode.SeriesId,
            {
                IsMissing: false,
                IsVirtualUnaired: false,
                UserId: userId
            }
        );

        let foundItem = false;

        episodesResult.Items = episodesResult.Items?.filter(
            (e: BaseItemDto) => {
                if (foundItem) {
                    return true;
                }

                if (e.Id == episode.Id) {
                    foundItem = true;

                    return true;
                }

                return false;
            }
        );

        episodesResult.TotalRecordCount = episodesResult.Items?.length || 0;

        return episodesResult;
    }

    return {
        Items: items
    };
}

/**
 * Parse a date.. Just a wrapper around new Date,
 * but could be useful to deal with weird date strings
 * in the future.
 * @param date - string date to parse
 * @returns date object
 */
export function parseISO8601Date(date: string): Date {
    return new Date(date);
}

/**
 * Convert ticks to seconds
 * @param ticks - number of ticks to convert
 * @returns number of seconds
 */
export function ticksToSeconds(ticks: number): number {
    return ticks / TicksPerSecond
}

/**
 * Send a message over the custom message transport
 * @param message - to send
 */
export function broadcastToMessageBus(message: BusMessage): void {
    window.castReceiverContext.sendCustomMessage(
        'urn:x-cast:com.connectsdk',
        window.senderId,
        message
    );
}

/**
 * Inform the cast sender that we couldn't connect
 */
export function broadcastConnectionErrorMessage(): void {
    broadcastToMessageBus({ message: '', type: 'connectionerror' });
}<|MERGE_RESOLUTION|>--- conflicted
+++ resolved
@@ -6,22 +6,10 @@
     BaseItemPerson,
     UserDto
 } from '@jellyfin/sdk/lib/generated-client';
-
 import { JellyfinApi } from './components/jellyfinApi';
-<<<<<<< HEAD
-import { BusMessage, ItemIndex, ItemQuery } from './types/global';
-import { PlaybackState } from './components/playbackManager';
-=======
 import { DocumentManager } from './components/documentManager';
 import { PlaybackManager, PlaybackState } from './components/playbackManager';
-import { BaseItemDtoQueryResult } from './api/generated/models/base-item-dto-query-result';
-import { PlaybackProgressInfo } from './api/generated/models/playback-progress-info';
-import { MediaSourceInfo } from './api/generated/models/media-source-info';
-import { BaseItemDto } from './api/generated/models/base-item-dto';
-import { BaseItemPerson } from './api/generated/models/base-item-person';
-import { UserDto } from './api/generated/models/user-dto';
 import { BusMessage, ItemQuery } from './types/global';
->>>>>>> 625171d1
 
 export const TicksPerSecond = 10000000
 /**
@@ -71,55 +59,7 @@
 }
 
 /**
-<<<<<<< HEAD
- * Get information about the next item to play from window.playlist
- * @returns ItemIndex including item and index, or null to end playback
- */
-export function getNextPlaybackItemInfo(): ItemIndex | null {
-    const playlist = window.playlist;
-
-    if (!playlist) {
-        return null;
-    }
-
-    let newIndex: number;
-
-    if (window.currentPlaylistIndex == -1) {
-        newIndex = 0;
-    } else {
-        switch (window.repeatMode) {
-            case 'RepeatOne':
-                newIndex = window.currentPlaylistIndex;
-                break;
-            case 'RepeatAll':
-                newIndex = window.currentPlaylistIndex + 1;
-
-                if (newIndex >= window.playlist.length) {
-                    newIndex = 0;
-                }
-
-                break;
-            default:
-                newIndex = window.currentPlaylistIndex + 1;
-                break;
-        }
-    }
-
-    if (newIndex < playlist.length) {
-        const item = playlist[newIndex];
-
-        return {
-            index: newIndex,
-            item: item
-        };
-    }
-
-    return null;
-}
-
-/**
-=======
->>>>>>> 625171d1
+
  * This is used in playback reporting to find out information
  * about the item that is currently playing. This is sent over the cast protocol over to
  * the connected client (or clients?).
