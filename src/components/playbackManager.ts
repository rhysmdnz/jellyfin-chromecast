--- conflicted
+++ resolved
@@ -27,13 +27,8 @@
     createMediaInformation
 } from './maincontroller';
 
-<<<<<<< HEAD
-=======
 import { DocumentManager } from './documentManager';
-import { BaseItemDto } from '~/api/generated/models/base-item-dto';
-import { MediaSourceInfo } from '~/api/generated/models/media-source-info';
-
->>>>>>> 571e453a
+
 export class playbackManager {
     private playerManager: framework.PlayerManager;
     // TODO remove any
