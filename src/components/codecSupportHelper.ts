import { deviceIds } from './castDevices';

const castContext = cast.framework.CastReceiverContext.getInstance();

/**
 * Checks if there is E-AC-3 support.
 * This check returns in line with the cast settings made in Google Home.
 * If the device is in auto, EDID information will be used, otherwise it
 * depends on the manual setting.
 *
 * Currently it's disabled because of problems getting it to work with HLS.
 * @returns true if E-AC-3 can be played
 */
export function hasEAC3Support(): boolean {
    //return castContext.canDisplayType('audio/mp4', 'ec-3');
    return false;
}

/**
 * Checks if there is AC-3 support.
 * This check returns in line with the cast settings made in Google Home.
 * If the device is in auto, EDID information will be used, otherwise it
 * depends on the manual setting.
 *
 * Currently it's disabled because of problems getting it to work with HLS.
 * @returns true if AC-3 can be played
 */
export function hasAC3Support(): boolean {
    //return castContext.canDisplayType('audio/mp4', 'ac-3');
    return false;
}

/**
 * Checks if the device can play any surround codecs.
 *
 * Potentially, we could guess that systems with E-AC-3 or AC-3
 * will mostly support 6ch pcm, and if any generation of cast devices
 * is actually capable of decoding e.g. aac 6ch, we can return true here
 * and give it a shot.
 * @returns true if surround codecs can be played
 */
export function hasSurroundSupport(): boolean {
    // This will turn on surround support if passthrough is available.
    return hasAC3Support();
}

/**
 * Check if this device can play HEVC content.
 * @returns true if HEVC is supported
 */
export function hasH265Support(): boolean {
    return castContext.canDisplayType('video/mp4', 'hev1.1.6.L150.B0');
}

/**
 * Check if this device can play text tracks.
 * This is not supported on Chromecast Audio,
 * but otherwise is.
 * @param deviceId - the device id
 * @returns true if text tracks are supported
 */
export function hasTextTrackSupport(deviceId: number): boolean {
    return deviceId !== deviceIds.AUDIO;
}

/**
 * Check if this device can play VP-8 content.
 * @returns true if VP-8 is supported
 */
export function hasVP8Support(): boolean {
    return castContext.canDisplayType('video/webm', 'vp8');
}

/**
 * Check if this device can play VP-9 content.
 * @returns true if VP-9 is supported
 */
export function hasVP9Support(): boolean {
    return castContext.canDisplayType('video/webm', 'vp9');
}

/**
 * Get the max supported media bitrate for the active Cast device.
 * @returns Max supported bitrate.
 */
export function getMaxBitrateSupport(): number {
    // FIXME: We should get this dynamically or hardcode this to values
    // we see fit for each Cast device. More testing is needed.
    // 120Mb/s ?
    return 120000000;
}

/**
 * Get the max supported video width the active Cast device supports.
<<<<<<< HEAD
 * @param deviceId - Cast device id.
=======
 *
>>>>>>> 625171d1
 * @returns Max supported width.
 */
export function getMaxWidthSupport(deviceId: number, codec?: string): number {
    if (codec === 'h264') {
        // with HLS, it will produce a manifest error if we
        // send any stream larger than the screen size...
        return window.innerWidth;
    }

    // mkv playback can use the device limitations.
    // The devices are capable of decoding and downscaling,
    // they just refuse to do it with HLS. This increases
    // the rate of direct playback.
    switch (deviceId) {
        case deviceIds.ULTRA:
        case deviceIds.CCGTV:
            return 3840;
        case deviceIds.GEN1AND2:
        case deviceIds.GEN3:
            return 1920;
        case deviceIds.NESTHUBANDMAX:
            return 1280;
    }
    return 0;
}

/**
 * Get all H.264 profiles supported by the active Cast device.
 * @param deviceId - Cast device id.
 * @returns All supported H.264 profiles.
 */
export function getH264ProfileSupport(deviceId: number): string {
    // These are supported by all Cast devices, excluding audio only devices.
    let h264Profiles = 'high|main|baseline|constrained baseline';

    if (deviceId === deviceIds.ULTRA || deviceId === deviceIds.CCGTV) {
        h264Profiles += '|high 10';
    }

    return h264Profiles;
}

/**
 * Get the highest H.264 level supported by the active Cast device.
 * @param deviceId - Cast device id.
 * @returns The highest supported H.264 level.
 */
export function getH264LevelSupport(deviceId: number): number {
    switch (deviceId) {
        case deviceIds.NESTHUBANDMAX:
        case deviceIds.GEN1AND2:
            return 41;
        case deviceIds.GEN3:
        case deviceIds.ULTRA:
            return 42;
        case deviceIds.CCGTV:
            return 51;
    }

    return 0;
}

/**
 * Get all H.265 profiles supported by the active Cast device.
 * @param deviceId - Cast device id.
 * @returns All supported H.265 profiles.
 */
export function getH265ProfileSupport(deviceId: number): string {
    // These are supported by all Cast devices, excluding audio only devices.
    if (deviceId === deviceIds.ULTRA || deviceId === deviceIds.CCGTV) {
        return 'high|main|baseline|constrained baseline|high 10';
    }

    return '';
}

/**
 * Get the highest H.265 level supported by the active Cast device.
 * @param deviceId - Cast device id.
 * @returns The highest supported H.265 level.
 */
export function getH265LevelSupport(deviceId: number): number {
    if (deviceId == deviceIds.ULTRA || deviceId == deviceIds.CCGTV) {
        return 52;
    }

    return 0;
}

/**
 * Get VPX (VP8, VP9) codecs supported by the active Cast device.
 * @returns Supported VPX codecs.
 */
export function getSupportedVPXVideoCodecs(): Array<string> {
    const codecs = [];

    if (hasVP8Support()) {
        codecs.push('VP8');
    }

    if (hasVP9Support()) {
        codecs.push('VP9');
    }

    return codecs;
}

/**
 * Get supported video codecs suitable for use in an MP4 container.
 * @returns Supported MP4 video codecs.
 */
export function getSupportedMP4VideoCodecs(): Array<string> {
    const codecs = ['h264'];

    if (hasH265Support()) {
        codecs.push('h265');
        codecs.push('hevc');
    }

    return codecs;
}

/**
 * Get supported audio codecs suitable for use in an MP4 container.
 * @returns Supported MP4 audio codecs.
 */
export function getSupportedMP4AudioCodecs(): Array<string> {
    const codecs = [];

    if (hasEAC3Support()) {
        codecs.push('eac3');
    }

    if (hasAC3Support()) {
        codecs.push('ac3');
    }

    codecs.push('aac');
    codecs.push('mp3');

    return codecs;
}

/**
 * Get supported video codecs suitable for use with HLS.
 * @returns Supported HLS video codecs.
 */
export function getSupportedHLSVideoCodecs(): Array<string> {
    // Currently the server does not support fmp4 which is required
    // by the HLS spec for streaming H.265 video.
    return ['h264'];
}

/**
 * Get supported audio codecs suitable for use with HLS.
 * @returns All supported HLS audio codecs.
 */
export function getSupportedHLSAudioCodecs(): Array<string> {
    // HLS basically supports whatever MP4 supports.
    return getSupportedMP4AudioCodecs();
}

/**
 * Get supported audio codecs suitable for use in a WebM container.
 * @returns All supported WebM audio codecs.
 */
export function getSupportedWebMAudioCodecs(): Array<string> {
    return ['vorbis', 'opus'];
}

/**
 * Get supported audio codecs suitable for use in a WebM container.
 * @returns All supported WebM audio codecs.
 */
export function getSupportedAudioCodecs(): Array<string> {
    return ['opus', 'mp3', 'aac', 'flac', 'webma', 'wav'];
}<|MERGE_RESOLUTION|>--- conflicted
+++ resolved
@@ -92,11 +92,8 @@
 
 /**
  * Get the max supported video width the active Cast device supports.
-<<<<<<< HEAD
- * @param deviceId - Cast device id.
-=======
- *
->>>>>>> 625171d1
+ * @param deviceId - Cast device id.
+ * @param codec - Video codec.
  * @returns Max supported width.
  */
 export function getMaxWidthSupport(deviceId: number, codec?: string): number {
