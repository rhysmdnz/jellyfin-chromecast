{
    "name": "jellyfin-chromecast",
    "description": "Cast receiver for Jellyfin",
    "version": "3.0.0",
    "bugs": {
        "url": "https://github.com/jellyfin/jellyfin-chromecast/issues"
    },
    "dependencies": {
<<<<<<< HEAD
        "@jellyfin/client-axios": "^10.7.0",
        "axios": "^0.21.0"
    },
    "scripts": {
        "prepare": "yarn build:production",
        "build": "yarn build:production",
        "build:production": "webpack --config webpack.config.js --mode=production",
        "build:development": "webpack --config webpack.config.js --mode=development",
        "prettier": "prettier --check .",
        "lint": "yarn lint:code && yarn lint:css",
        "lint:code": "eslint --ext .ts,.js .",
        "lint:css": "stylelint ./src/css/*.css",
        "pretest": "yarn lint",
        "serve": "webpack serve --config webpack.config.js --mode=development",
        "test": "jest --passWithNoTests"
=======
        "axios": "^0.21.1"
>>>>>>> 571e453a
    },
    "devDependencies": {
        "@commitlint/cli": "^12.1.4",
        "@commitlint/config-conventional": "^12.1.4",
        "@types/chromecast-caf-receiver": "^5.0.12",
        "@types/jest": "^26.0.24",
        "@types/node": "^16.0.0",
        "@types/webpack": "^5.28.0",
        "@types/webpack-dev-server": "^3.11.5",
        "@types/webpack-merge": "^5.0.0",
        "@typescript-eslint/eslint-plugin": "^4.28.2",
        "@typescript-eslint/parser": "^4.28.2",
        "clean-webpack-plugin": "^3.0.0",
        "cross-env": "^7.0.3",
        "css-loader": "^5.2.6",
        "cz-conventional-changelog": "^3.3.0",
        "eslint": "^7.30.0",
        "eslint-config-prettier": "^8.3.0",
        "eslint-import-resolver-typescript": "^2.4.0",
        "eslint-plugin-import": "^2.23.4",
        "eslint-plugin-jsdoc": "^35.4.1",
        "eslint-plugin-json": "^3.0.0",
        "eslint-plugin-prettier": "^3.4.0",
        "eslint-plugin-promise": "^5.1.0",
        "file-loader": "^6.2.0",
        "html-loader": "^2.1.2",
        "html-webpack-plugin": "^5.3.2",
        "husky": "^7.0.1",
        "image-minimizer-webpack-plugin": "^2.1.0",
        "imagemin-svgo": "^9.0.0",
        "jest": "^26.6.3",
        "prettier": "^2.3.2",
        "source-map-loader": "^3.0.0",
        "style-loader": "^3.0.0",
        "stylelint": "^13.13.1",
        "stylelint-config-prettier": "^8.0.2",
        "stylelint-config-standard": "^22.0.0",
        "ts-jest": "^26.5.6",
        "ts-loader": "^9.2.3",
        "ts-node": "^10.0.0",
        "tsconfig-paths": "^3.10.1",
        "typescript": "^4.3.5",
        "url-loader": "^4.1.1",
        "webpack": "^5.43.0",
        "webpack-cli": "^4.7.2",
        "webpack-dev-server": "^3.11.0",
        "webpack-merge": "^5.8.0"
    },
    "config": {
        "commitizen": {
            "path": "./node_modules/cz-conventional-changelog"
        }
    },
    "engines": {
        "yarn": "YARN NO LONGER USED - use npm instead."
    },
    "homepage": "https://jellyfin.org/",
    "license": "GPL-2.0-or-later",
    "repository": {
        "type": "git",
        "url": "git+https://github.com/jellyfin/jellyfin-chromecast.git"
    },
    "scripts": {
        "build:development": "TS_NODE_PROJECT=\"tsconfig-webpack.json\" webpack --config webpack.config.ts --mode=development",
        "build:production": "TS_NODE_PROJECT=\"tsconfig-webpack.json\" webpack --config webpack.config.ts --mode=production",
        "lint": "npm run lint:code && npm run lint:css && npm run prettier",
        "lint:code": "eslint --ext .ts,.js,.json .",
        "lint:css": "stylelint **/*.css",
        "prepare": "npm run build:production",
        "prettier": "prettier --check .",
        "start": "TS_NODE_PROJECT=\"tsconfig-webpack.json\" webpack serve --config webpack.config.ts",
        "test": "jest",
        "watch": "TS_NODE_PROJECT=\"tsconfig-webpack.json\" webpack --config webpack.config.ts --watch"
    }
}<|MERGE_RESOLUTION|>--- conflicted
+++ resolved
@@ -6,25 +6,8 @@
         "url": "https://github.com/jellyfin/jellyfin-chromecast/issues"
     },
     "dependencies": {
-<<<<<<< HEAD
         "@jellyfin/client-axios": "^10.7.0",
         "axios": "^0.21.0"
-    },
-    "scripts": {
-        "prepare": "yarn build:production",
-        "build": "yarn build:production",
-        "build:production": "webpack --config webpack.config.js --mode=production",
-        "build:development": "webpack --config webpack.config.js --mode=development",
-        "prettier": "prettier --check .",
-        "lint": "yarn lint:code && yarn lint:css",
-        "lint:code": "eslint --ext .ts,.js .",
-        "lint:css": "stylelint ./src/css/*.css",
-        "pretest": "yarn lint",
-        "serve": "webpack serve --config webpack.config.js --mode=development",
-        "test": "jest --passWithNoTests"
-=======
-        "axios": "^0.21.1"
->>>>>>> 571e453a
     },
     "devDependencies": {
         "@commitlint/cli": "^12.1.4",
